--- conflicted
+++ resolved
@@ -31,7 +31,7 @@
 +        window['_keycloak'] = Keycloak(keycloakConfig);
 +        window['_keycloak']
 +          .init({
-+             onLoad: 'login-required'
++             onLoad: 'check-sso', checkLoginIframe: false, responseMode: 'query'
 +          })
 +          .success(() => {
 +            angular.bootstrap(document, ['userDashboard'], {strictDi:true}); // manually bootstrap Angular
@@ -47,16 +47,6 @@
 +
 +  console.log('Running Keycloak init sequence');
 +
-<<<<<<< HEAD
-=======
-+  window['_keycloak']
-+    .init({
-+      onLoad: 'check-sso', checkLoginIframe: false, responseMode: 'query'
-+    })
-+    .success(() => {
-+      angular.bootstrap(document, ['userDashboard'], {strictDi:true}); // manually bootstrap Angular
-+    });
->>>>>>> b53ec652
 +});
 +
 +initModule.factory('keycloak', $window => {
