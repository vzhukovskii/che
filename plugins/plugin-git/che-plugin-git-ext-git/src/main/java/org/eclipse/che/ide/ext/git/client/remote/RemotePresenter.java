--- conflicted
+++ resolved
@@ -85,24 +85,6 @@
      * then get the list of branches (remote and local).
      */
     private void getRemotes() {
-<<<<<<< HEAD
-        service.remoteList(project.getLocation(), null, true).then(new Operation<List<Remote>>() {
-            @Override
-            public void apply(List<Remote> remotes) throws OperationException {
-                view.setEnableDeleteButton(selectedRemote != null);
-                view.setRemotes(remotes);
-                if (!view.isShown()) {
-                    view.showDialog();
-                }
-            }
-        }).catchError(new Operation<PromiseError>() {
-            @Override
-            public void apply(PromiseError error) throws OperationException {
-                String errorMessage = error.getMessage() != null ? error.getMessage() : constant.remoteListFailed();
-                handleError(errorMessage);
-            }
-        });
-=======
         service.remoteList(project.getLocation(), null, true)
                .then(remotes -> {
                    view.setEnableDeleteButton(selectedRemote != null);
@@ -115,7 +97,6 @@
                    String errorMessage = error.getMessage() != null ? error.getMessage() : constant.remoteListFailed();
                    handleError(errorMessage);
                });
->>>>>>> ef74274e
     }
 
     /**
@@ -160,25 +141,6 @@
             return;
         }
 
-<<<<<<< HEAD
-        service.remoteDelete(project.getLocation(), selectedRemote.getName()).then(new Operation<Void>() {
-            @Override
-            public void apply(Void ignored) throws OperationException {
-                getRemotes();
-
-                project.synchronize();
-            }
-        }).catchError(new Operation<PromiseError>() {
-            @Override
-            public void apply(PromiseError error) throws OperationException {
-                String errorMessage = error.getMessage() != null ? error.getMessage() : constant.remoteDeleteFailed();
-                GitOutputConsole console = gitOutputConsoleFactory.create(REMOTE_REPO_COMMAND_NAME);
-                console.printError(errorMessage);
-                consolesPanelPresenter.addCommandOutput(console);
-                notificationManager.notify(constant.remoteDeleteFailed(), FAIL, FLOAT_MODE);
-            }
-        });
-=======
         service.remoteDelete(project.getLocation(), selectedRemote.getName())
                .then(ignored -> {
                    getRemotes();
@@ -189,10 +151,9 @@
                    String errorMessage = error.getMessage() != null ? error.getMessage() : constant.remoteDeleteFailed();
                    GitOutputConsole console = gitOutputConsoleFactory.create(REMOTE_REPO_COMMAND_NAME);
                    console.printError(errorMessage);
-                   consolesPanelPresenter.addCommandOutput(appContext.getDevMachine().getId(), console);
+                   consolesPanelPresenter.addCommandOutput(console);
                    notificationManager.notify(constant.remoteDeleteFailed(), FAIL, FLOAT_MODE);
                });
->>>>>>> ef74274e
     }
 
     /**
