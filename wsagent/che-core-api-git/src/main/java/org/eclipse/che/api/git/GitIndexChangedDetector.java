/*
 * Copyright (c) 2012-2017 Red Hat, Inc.
 * All rights reserved. This program and the accompanying materials
 * are made available under the terms of the Eclipse Public License v1.0
 * which accompanies this distribution, and is available at
 * http://www.eclipse.org/legal/epl-v10.html
 *
 * Contributors:
 *   Red Hat, Inc. - initial API and implementation
 */
package org.eclipse.che.api.git;

import static com.google.common.collect.Sets.newConcurrentHashSet;
import static java.nio.file.Files.isDirectory;
import static java.util.Collections.emptyList;
import static org.eclipse.che.api.vfs.watcher.FileWatcherManager.EMPTY_CONSUMER;
import static org.eclipse.che.dto.server.DtoFactory.newDto;
import static org.slf4j.LoggerFactory.getLogger;

import java.nio.file.PathMatcher;
import java.util.HashMap;
import java.util.List;
import java.util.Map;
import java.util.Set;
import java.util.function.Consumer;
import javax.annotation.PostConstruct;
import javax.annotation.PreDestroy;
import javax.inject.Inject;
import javax.inject.Provider;
import org.eclipse.che.api.core.NotFoundException;
import org.eclipse.che.api.core.ServerException;
import org.eclipse.che.api.core.jsonrpc.commons.RequestHandlerConfigurator;
import org.eclipse.che.api.core.jsonrpc.commons.RequestTransmitter;
<<<<<<< HEAD
import org.eclipse.che.api.git.exception.GitException;
import org.eclipse.che.api.git.shared.EditedRegion;
import org.eclipse.che.api.git.shared.IndexChangedEventDto;
=======
>>>>>>> 39dd1f08
import org.eclipse.che.api.git.shared.Status;
import org.eclipse.che.api.project.server.ProjectManager;
import org.eclipse.che.api.vfs.watcher.FileWatcherManager;
import org.slf4j.Logger;

/**
 * Detects changes in index file and sends message to client Git handler.
 *
 * @author Igor Vinokur
 */
public class GitIndexChangedDetector {
  private static final Logger LOG = getLogger(GitIndexChangedDetector.class);

  private static final String GIT_DIR = ".git";
  private static final String INDEX_FILE = "index";
  private static final String COMMIT_MESSAGE_FILE = "COMMIT_EDITMSG";
  private static final String ORIG_HEAD_FILE = "ORIG_HEAD";
  private static final String INCOMING_METHOD = "track/git-index";
  private static final String OUTGOING_METHOD = "event/git-index";

  private final RequestTransmitter transmitter;
  private final FileWatcherManager manager;
  private final Provider<ProjectManager> projectManagerProvider;
  private final GitConnectionFactory gitConnectionFactory;

  private final Set<String> endpointIds = newConcurrentHashSet();

  private int id;

  @Inject
  public GitIndexChangedDetector(
      RequestTransmitter transmitter,
      FileWatcherManager manager,
      Provider<ProjectManager> projectManagerProvider,
      GitConnectionFactory gitConnectionFactory) {
    this.transmitter = transmitter;
    this.manager = manager;
    this.projectManagerProvider = projectManagerProvider;
    this.gitConnectionFactory = gitConnectionFactory;
  }

  @Inject
  public void configureHandler(RequestHandlerConfigurator configurator) {
    configurator
        .newConfiguration()
        .methodName(INCOMING_METHOD)
        .noParams()
        .noResult()
        .withConsumer(endpointIds::add);
  }

  @PostConstruct
  public void startWatcher() {
    id = manager.registerByMatcher(matcher(), createConsumer(), modifyConsumer(), deleteConsumer());
  }

  @PreDestroy
  public void stopWatcher() {
    manager.unRegisterByMatcher(id);
  }

  private PathMatcher matcher() {
    return it ->
        !isDirectory(it)
            && (INDEX_FILE.equals(it.getFileName().toString())
                /* When making a commit or reset index with the help of JGit,
                it does not update Git status immediately after changes in 'index' file,
                so need to additionally detect changes in 'COMMIT_EDITMSG' and 'ORIG_HEAD' files.*/
                || COMMIT_MESSAGE_FILE.equals(it.getFileName().toString())
                || ORIG_HEAD_FILE.equals(it.getFileName().toString()))
            && GIT_DIR.equals(it.getParent().getFileName().toString());
  }

  private Consumer<String> createConsumer() {
    return fsEventConsumer();
  }

  private Consumer<String> modifyConsumer() {
    return fsEventConsumer();
  }

  private Consumer<String> deleteConsumer() {
    return EMPTY_CONSUMER;
  }

  private Consumer<String> fsEventConsumer() {
    return it -> endpointIds.forEach(transmitConsumer(it));
  }

  private Consumer<String> transmitConsumer(String path) {
    return id -> {
      try {
<<<<<<< HEAD
        GitConnection connection = gitConnectionFactory.getConnection(project);
        Status status = connection.status(StatusFormat.SHORT);
=======
        String projectPath =
            projectManagerProvider
                .get()
                .getProject((path.startsWith("/") ? path.substring(1) : path).split("/")[0])
                .getBaseFolder()
                .getVirtualFile()
                .toIoFile()
                .getAbsolutePath();
        Status status = gitConnectionFactory.getConnection(projectPath).status(emptyList());
>>>>>>> 39dd1f08
        Status statusDto = newDto(Status.class);
        statusDto.setAdded(status.getAdded());
        statusDto.setUntracked(status.getUntracked());
        statusDto.setChanged(status.getChanged());
        statusDto.setModified(status.getModified());
        statusDto.setMissing(status.getMissing());
        statusDto.setRemoved(status.getRemoved());
        statusDto.setConflicting(status.getConflicting());

        Map<String, List<EditedRegion>> modifiedFiles = new HashMap<>();
        for (String file : status.getChanged()) {
          modifiedFiles.put(file, connection.getEditedRegions(file));
        }
        for (String file : status.getModified()) {
          modifiedFiles.put(file, connection.getEditedRegions(file));
        }

        IndexChangedEventDto indexChangeEventDto =
            newDto(IndexChangedEventDto.class).withStatus(status).withModifiedFiles(modifiedFiles);
        transmitter
            .newRequest()
            .endpointId(id)
            .methodName(OUTGOING_METHOD)
            .paramsAsDto(indexChangeEventDto)
            .sendAndSkipResult();
      } catch (ServerException | NotFoundException e) {
        String errorMessage = e.getMessage();
        if (!("Not a git repository".equals(errorMessage))) {
          LOG.error(errorMessage);
        }
      }
    };
  }
}<|MERGE_RESOLUTION|>--- conflicted
+++ resolved
@@ -31,12 +31,8 @@
 import org.eclipse.che.api.core.ServerException;
 import org.eclipse.che.api.core.jsonrpc.commons.RequestHandlerConfigurator;
 import org.eclipse.che.api.core.jsonrpc.commons.RequestTransmitter;
-<<<<<<< HEAD
-import org.eclipse.che.api.git.exception.GitException;
 import org.eclipse.che.api.git.shared.EditedRegion;
 import org.eclipse.che.api.git.shared.IndexChangedEventDto;
-=======
->>>>>>> 39dd1f08
 import org.eclipse.che.api.git.shared.Status;
 import org.eclipse.che.api.project.server.ProjectManager;
 import org.eclipse.che.api.vfs.watcher.FileWatcherManager;
@@ -52,8 +48,6 @@
 
   private static final String GIT_DIR = ".git";
   private static final String INDEX_FILE = "index";
-  private static final String COMMIT_MESSAGE_FILE = "COMMIT_EDITMSG";
-  private static final String ORIG_HEAD_FILE = "ORIG_HEAD";
   private static final String INCOMING_METHOD = "track/git-index";
   private static final String OUTGOING_METHOD = "event/git-index";
 
@@ -101,12 +95,7 @@
   private PathMatcher matcher() {
     return it ->
         !isDirectory(it)
-            && (INDEX_FILE.equals(it.getFileName().toString())
-                /* When making a commit or reset index with the help of JGit,
-                it does not update Git status immediately after changes in 'index' file,
-                so need to additionally detect changes in 'COMMIT_EDITMSG' and 'ORIG_HEAD' files.*/
-                || COMMIT_MESSAGE_FILE.equals(it.getFileName().toString())
-                || ORIG_HEAD_FILE.equals(it.getFileName().toString()))
+            && INDEX_FILE.equals(it.getFileName().toString())
             && GIT_DIR.equals(it.getParent().getFileName().toString());
   }
 
@@ -129,10 +118,6 @@
   private Consumer<String> transmitConsumer(String path) {
     return id -> {
       try {
-<<<<<<< HEAD
-        GitConnection connection = gitConnectionFactory.getConnection(project);
-        Status status = connection.status(StatusFormat.SHORT);
-=======
         String projectPath =
             projectManagerProvider
                 .get()
@@ -141,8 +126,8 @@
                 .getVirtualFile()
                 .toIoFile()
                 .getAbsolutePath();
+        GitConnection connection = gitConnectionFactory.getConnection(projectPath);
         Status status = gitConnectionFactory.getConnection(projectPath).status(emptyList());
->>>>>>> 39dd1f08
         Status statusDto = newDto(Status.class);
         statusDto.setAdded(status.getAdded());
         statusDto.setUntracked(status.getUntracked());
@@ -154,7 +139,7 @@
 
         Map<String, List<EditedRegion>> modifiedFiles = new HashMap<>();
         for (String file : status.getChanged()) {
-          modifiedFiles.put(file, connection.getEditedRegions(file));
+          modifiedFiles.put(file, gitConnectionFactory.getConnection(projectPath).getEditedRegions(file));
         }
         for (String file : status.getModified()) {
           modifiedFiles.put(file, connection.getEditedRegions(file));
